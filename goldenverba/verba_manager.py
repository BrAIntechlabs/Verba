--- conflicted
+++ resolved
@@ -177,7 +177,7 @@
                 openai.api_version = os.getenv("OPENAI_API_VERSION")
 
             if os.getenv("OPENAI_API_TYPE") == "azure":
-                openai_header_key_name = "X-Azure-Api-Key"            
+                openai_header_key_name = "X-Azure-Api-Key"
 
             if openai_key != "":
                 additional_header[openai_header_key_name] = openai_key
@@ -217,7 +217,6 @@
             self.weaviate_type = "Weaviate Cluster"
 
         # Use Weaviate Embedded
-<<<<<<< HEAD
         # else:
         #     try:
         #         _create_unverified_https_context = ssl._create_unverified_context
@@ -229,25 +228,9 @@
         #     msg.info("Using Weaviate Embedded")
         #     self.weaviate_type = "Weaviate Embedded"
         #     client = weaviate.Client(
-        #         additional_headers={"X-OpenAI-Api-Key": openai.api_key},
+        #         additional_headers=additional_header,
         #         embedded_options=EmbeddedOptions(),
         #     )
-=======
-        else:
-            try:
-                _create_unverified_https_context = ssl._create_unverified_context
-            except AttributeError:
-                pass
-            else:
-                ssl._create_default_https_context = _create_unverified_https_context
-
-            msg.info("Using Weaviate Embedded")
-            self.weaviate_type = "Weaviate Embedded"
-            client = weaviate.Client(
-                additional_headers=additional_header,
-                embedded_options=EmbeddedOptions(),
-            )
->>>>>>> 1c9d4b49
 
         if client is not None:
             msg.good("Connected to Weaviate")
@@ -382,7 +365,7 @@
             self.environment_variables["LLAMA2-7B-CHAT-HF"] = True
         else:
             self.environment_variables["LLAMA2-7B-CHAT-HF"] = False
-        
+
         # OpenAI API Type, should be set to "azure" if using Azure OpenAI
         if os.environ.get("OPENAI_API_TYPE", "") != "":
             self.environment_variables["OPENAI_API_TYPE"] = True
@@ -423,7 +406,7 @@
                 raise EnvironmentError("Missing environment variables. When using Azure OpenAI, you need to set OPENAI_BASE_URL, AZURE_OPENAI_RESOURCE_NAME, AZURE_OPENAI_EMBEDDING_MODEL and OPENAI_MODEL. Please check documentation.")
 
 
-        
+
 
     def get_schemas(self) -> dict:
         """
